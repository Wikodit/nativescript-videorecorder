--- conflicted
+++ resolved
@@ -7,24 +7,17 @@
 
 ### Usage
 
-<<<<<<< HEAD
 ### Usage
 
 ### Android
-=======
->>>>>>> a4280d8b
 ```js
 var vr = require("nativescript-videorecorder");
 var videorecorder = new vr.VideoRecorder();
 var options = {
     saveToGallery:true, //default false | optional
     duration:30, //(seconds) default no limit | optional
-<<<<<<< HEAD
-    size:10, //(MB) default none | optional
-=======
     format:'mp4', //allows videos to be played on android devices | optional | recommended for cross platform apps
     size:10, //(MB) default none | optional #android
->>>>>>> a4280d8b
     hd:true, //default  false low res | optional
     explanation:"Why do i need this permission" //optional on api 23 #android
 }
@@ -38,31 +31,8 @@
 })
 ```
 
-<<<<<<< HEAD
 ### IOS
 
-```js
-var vr = require("nativescript-videorecorder");
-var videorecorder = new vr.VideoRecorder();
-var options = {
-    saveToGallery:true, //default false | optional
-    duration:30, //(seconds) default no limit | optional
-    size:10, //(MB) default none | optional
-    hd:true, //default  false low res | optional
-}
-videorecorder.record(options)
-.then((data)=>{
-    console.log(data.file)
-})
-.catch((err)=>{
-    console.log(err)
-})
-```
-
-##### AdvancedVideoView 
-*IOS only atm*
-=======
-# IOS
 Add the following to your Info.plist `app/App_Resources/iOS/Info.plist`
 ```xml
 <key>NSCameraUsageDescription</key>
@@ -77,4 +47,25 @@
 
 # Note
 If using saveToGallery on IOS no file path is returned;
->>>>>>> a4280d8b
+
+```js
+var vr = require("nativescript-videorecorder");
+var videorecorder = new vr.VideoRecorder();
+var options = {
+    saveToGallery:true, //default false | optional
+    duration:30, //(seconds) default no limit | optional
+    size:10, //(MB) default none | optional,
+    format:'mp4', //allows videos to be played on android devices | optional | recommended for cross platform apps
+    hd:true, //default  false low res | optional
+}
+videorecorder.record(options)
+.then((data)=>{
+    console.log(data.file)
+})
+.catch((err)=>{
+    console.log(err)
+})
+```
+
+##### AdvancedVideoView 
+*IOS only atm*
